// Copyright © 2019-2023
//
// Licensed under the Apache License, Version 2.0 (the "License");
// you may not use this file except in compliance with the License.
// You may obtain a copy of the License at
// http://www.apache.org/licenses/LICENSE-2.0
//
// Unless required by applicable law or agreed to in writing, software
// distributed under the License is distributed on an "AS IS" BASIS,
// WITHOUT WARRANTIES OR CONDITIONS OF ANY KIND, either express or implied.
// See the License for the specific language governing permissions and
// limitations under the License.

#include "func_unit.h"
#include <iostream>
#include <iomanip>
#include <string.h>
#include <assert.h>
#include <util.h>
#include "debug.h"
#include "core.h"
#include "constants.h"
#include "cache_sim.h"
#include "VX_types.h"

using namespace vortex;

AluUnit::AluUnit(const SimContext& ctx, Core* core) : FuncUnit(ctx, core, "alu-unit") {}

void AluUnit::tick() {
  for (uint32_t iw = 0; iw < ISSUE_WIDTH; ++iw) {
		auto& input = Inputs.at(iw);
		if (input.empty())
			continue;
		auto& output = Outputs.at(iw);
		auto trace = input.front();
		int delay = 2;
		switch (trace->alu_type) {
		case AluType::ARITH:
		case AluType::BRANCH:
		case AluType::SYSCALL:
			output.push(trace, 2+delay);
			break;
		case AluType::IMUL:
			output.push(trace, LATENCY_IMUL+delay);
			break;
		case AluType::IDIV:
			output.push(trace, XLEN+delay);
			break;
		default:
			std::abort();
		}
		DT(3, this->name() << ": op=" << trace->alu_type << ", " << *trace);
		if (trace->eop && trace->fetch_stall) {
			core_->resume(trace->wid);
		}
		input.pop();
	}
}

///////////////////////////////////////////////////////////////////////////////

FpuUnit::FpuUnit(const SimContext& ctx, Core* core) : FuncUnit(ctx, core, "fpu-unit") {}

void FpuUnit::tick() {
	for (uint32_t iw = 0; iw < ISSUE_WIDTH; ++iw) {
		auto& input = Inputs.at(iw);
		if (input.empty())
			continue;
		auto& output = Outputs.at(iw);
		auto trace = input.front();
		int delay = 2;
		switch (trace->fpu_type) {
		case FpuType::FNCP:
			output.push(trace, 2+delay);
			break;
		case FpuType::FMA:
			output.push(trace, LATENCY_FMA+delay);
			break;
		case FpuType::FDIV:
			output.push(trace, LATENCY_FDIV+delay);
			break;
		case FpuType::FSQRT:
			output.push(trace, LATENCY_FSQRT+delay);
			break;
		case FpuType::FCVT:
			output.push(trace, LATENCY_FCVT+delay);
			break;
		default:
			std::abort();
		}
		DT(3,this->name() << ": op=" << trace->fpu_type << ", " << *trace);
		input.pop();
	}
}

///////////////////////////////////////////////////////////////////////////////

LsuUnit::LsuUnit(const SimContext& ctx, Core* core)
	: FuncUnit(ctx, core, "lsu-unit")
	, pending_loads_(0)
{}

LsuUnit::~LsuUnit()
{}

void LsuUnit::reset() {
	for (auto& state : states_) {
		state.clear();
	}
	pending_loads_ = 0;
}

void LsuUnit::tick() {
	core_->perf_stats_.load_latency += pending_loads_;

	// handle memory responses
	for (uint32_t b = 0; b < NUM_LSU_BLOCKS; ++b) {
		auto& lsu_rsp_port = core_->lsu_demux_.at(b)->RspIn;
		if (lsu_rsp_port.empty())
			continue;
		auto& state = states_.at(b);
		auto& lsu_rsp = lsu_rsp_port.front();
		DT(3, this->name() << " mem-rsp: " << lsu_rsp);
		auto& entry = state.pending_rd_reqs.at(lsu_rsp.tag);
		auto trace = entry.trace;
		assert(!entry.mask.none());
		entry.mask &= ~lsu_rsp.mask; // track remaining
		if (entry.mask.none()) {
			// whole response received, release trace
			int iw = trace->wid % ISSUE_WIDTH;
			Outputs.at(iw).push(trace, 1);
			state.pending_rd_reqs.release(lsu_rsp.tag);
		}
		pending_loads_ -= lsu_rsp.mask.count();
		lsu_rsp_port.pop();
	}

	// handle LSU requests
	for (uint32_t iw = 0; iw < ISSUE_WIDTH; ++iw) {
		uint32_t block_idx = iw % NUM_LSU_BLOCKS;
		auto& state = states_.at(block_idx);
		if (state.fence_lock) {
			// wait for all pending memory operations to complete
			if (!state.pending_rd_reqs.empty())
				continue;
			Outputs.at(iw).push(state.fence_trace, 1);
			state.fence_lock = false;
			DT(3, this->name() << " fence-unlock: " << state.fence_trace);
		}

		// check input queue
		auto& input = Inputs.at(iw);
		if (input.empty())
			continue;

		auto trace = input.front();

		if (trace->lsu_type == LsuType::FENCE) {
			// schedule fence lock
			state.fence_trace = trace;
			state.fence_lock = true;
			DT(3, this->name() << " fence-lock: " << *trace);
			// remove input
			input.pop();
			continue;
		}

		bool is_write = ((trace->lsu_type == LsuType::STORE) || (trace->lsu_type == LsuType::TCU_STORE));

		// check pending queue capacity
		if (!is_write && state.pending_rd_reqs.full()) {
			if (!trace->log_once(true)) {
				DT(4, "*** " << this->name() << " queue-full: " << *trace);
			}
			continue;
		} else {
			trace->log_once(false);
		}

		// build memory request
		LsuReq lsu_req(NUM_LSU_LANES);
		lsu_req.write = is_write;
		{
			auto trace_data = std::dynamic_pointer_cast<LsuTraceData>(trace->data);
			auto t0 = trace->pid * NUM_LSU_LANES;
			for (uint32_t i = 0; i < NUM_LSU_LANES; ++i) {
				if (trace->tmask.test(t0 + i)) {
					lsu_req.mask.set(i);
					lsu_req.addrs.at(i) = trace_data->mem_addrs.at(t0 + i).addr;
				}
			}
		}
		uint32_t tag = 0;

		if (!is_write) {
			tag = state.pending_rd_reqs.allocate({trace, lsu_req.mask});
		}
		lsu_req.tag  = tag;
		lsu_req.cid  = trace->cid;
		lsu_req.uuid = trace->uuid;

		// send memory request
<<<<<<< HEAD
		auto num_reqs = this->send_requests(trace, block_idx, tag);
		
		if (!is_write) {
			state.pending_rd_reqs.at(tag).count = num_reqs;
=======
		core_->lsu_demux_.at(block_idx)->ReqIn.push(lsu_req);
		DT(3, this->name() << " mem-req: " << lsu_req);

		// update stats
		auto num_addrs = lsu_req.mask.count();
		if (is_write) {
			core_->perf_stats_.stores += num_addrs;
		} else {
			core_->perf_stats_.loads += num_addrs;
			pending_loads_ += num_addrs;
>>>>>>> ee690248
		}

		// do not wait on writes
		if (is_write) {
			Outputs.at(iw).push(trace, 1);
		}

		// remove input
		input.pop();
	}
}

<<<<<<< HEAD
int LsuUnit::send_requests(instr_trace_t* trace, int block_idx, int tag) {
	int count = 0;

	auto trace_data = std::dynamic_pointer_cast<LsuTraceData>(trace->data);
	bool is_write = ((trace->lsu_type == LsuType::STORE) || (trace->lsu_type == LsuType::TCU_STORE));

	uint16_t req_per_thread = 1;
	if ((trace->lsu_type == LsuType::TCU_LOAD) || (trace->lsu_type == LsuType::TCU_STORE))
	{
 		req_per_thread= (1>(trace_data->mem_addrs.at(0).size)/4)? 1: ((trace_data->mem_addrs.at(0).size)/4);
	}
	
	auto t0 = trace->pid * NUM_LSU_LANES;

	for (uint32_t i = 0; i < NUM_LSU_LANES; ++i) {
		uint32_t t = t0 + i;
		if (!trace->tmask.test(t))
			continue;

		int req_idx = block_idx * LSU_CHANNELS + (i % LSU_CHANNELS);
		auto& dcache_req_port = core_->lsu_demux_.at(req_idx)->ReqIn;

		auto mem_addr = trace_data->mem_addrs.at(t);
		auto type = get_addr_type(mem_addr.addr);
		// DT(3, "addr_type = " << type << ", " << *trace);		
		uint32_t mem_bytes = 1;
		for (int i = 0; i < req_per_thread; i++)
		{
			MemReq mem_req;
			mem_req.addr  = mem_addr.addr + (i*mem_bytes);
			mem_req.write = is_write;
			mem_req.type  = type;
			mem_req.tag   = tag;
			mem_req.cid   = trace->cid;
			mem_req.uuid  = trace->uuid;
		
			dcache_req_port.push(mem_req, 1);
			DT(3, "mem-req: addr=0x" << std::hex << mem_req.addr << ", tag=" << tag
				<< ", lsu_type=" << trace->lsu_type << ", rid=" << req_idx << ", addr_type=" << mem_req.type << ", " << *trace);

			if (is_write) {
				++core_->perf_stats_.stores;
			} else {
				++core_->perf_stats_.loads;
				++pending_loads_;
			}
		
			++count;
		}
	}
	return count;
}

=======
>>>>>>> ee690248
///////////////////////////////////////////////////////////////////////////////

TcuUnit::TcuUnit(const SimContext& ctx, Core* core) 
    : FuncUnit(ctx, core, "TCU")
    {}

void TcuUnit::tick() {

	for (uint32_t i = 0; i < ISSUE_WIDTH; ++i) {
        auto& input = Inputs.at(i);
        if (input.empty()) 
            continue;
        auto& output = Outputs.at(i);
        auto trace = input.front();
        uint32_t n_tiles = core_->emulator_.get_tiles();
		uint32_t tc_size = core_->emulator_.get_tc_size();

        switch (trace->tcu_type) {
            case TCUType::TCU_MUL:
            {    //mat size = n_tiles * tc_size
                int matmul_latency = (n_tiles * tc_size) + tc_size + tc_size;
                output.push(trace, matmul_latency);
				DT(3, "matmul_latency = " << matmul_latency << ", " << *trace);
                break;
            }
            default:
                std::abort();
        }    
        DT(3, "pipeline-execute: op=" << trace->tcu_type << ", " << *trace);
        input.pop();
    }
}

///////////////////////////////////////////////////////////////////////////////

SfuUnit::SfuUnit(const SimContext& ctx, Core* core)
	: FuncUnit(ctx, core, "sfu-unit")
{}

void SfuUnit::tick() {
	// check input queue
	for (uint32_t iw = 0; iw < ISSUE_WIDTH; ++iw) {
		auto& input = Inputs.at(iw);
		if (input.empty())
			continue;
		auto& output = Outputs.at(iw);
		auto trace = input.front();
		auto sfu_type = trace->sfu_type;
		bool release_warp = trace->fetch_stall;
		int delay = 2;
		switch  (sfu_type) {
		case SfuType::WSPAWN:
			output.push(trace, 2+delay);
			if (trace->eop) {
				auto trace_data = std::dynamic_pointer_cast<SFUTraceData>(trace->data);
				release_warp = core_->wspawn(trace_data->arg1, trace_data->arg2);
			}
			break;
		case SfuType::TMC:
		case SfuType::SPLIT:
		case SfuType::JOIN:
		case SfuType::PRED:
		case SfuType::CSRRW:
		case SfuType::CSRRS:
		case SfuType::CSRRC:
			output.push(trace, 2+delay);
			break;
		case SfuType::BAR: {
			output.push(trace, 2+delay);
			if (trace->eop) {
				auto trace_data = std::dynamic_pointer_cast<SFUTraceData>(trace->data);
				release_warp = core_->barrier(trace_data->arg1, trace_data->arg2, trace->wid);
			}
		} break;
		default:
			std::abort();
		}

		DT(3, this->name() << ": op=" << trace->sfu_type << ", " << *trace);
		if (trace->eop && release_warp)  {
			core_->resume(trace->wid);
		}

		input.pop();
	}
}<|MERGE_RESOLUTION|>--- conflicted
+++ resolved
@@ -201,12 +201,6 @@
 		lsu_req.uuid = trace->uuid;
 
 		// send memory request
-<<<<<<< HEAD
-		auto num_reqs = this->send_requests(trace, block_idx, tag);
-		
-		if (!is_write) {
-			state.pending_rd_reqs.at(tag).count = num_reqs;
-=======
 		core_->lsu_demux_.at(block_idx)->ReqIn.push(lsu_req);
 		DT(3, this->name() << " mem-req: " << lsu_req);
 
@@ -217,7 +211,6 @@
 		} else {
 			core_->perf_stats_.loads += num_addrs;
 			pending_loads_ += num_addrs;
->>>>>>> ee690248
 		}
 
 		// do not wait on writes
@@ -229,8 +222,7 @@
 		input.pop();
 	}
 }
-
-<<<<<<< HEAD
+///////// TENSOR code TBC ////////////////////////////////
 int LsuUnit::send_requests(instr_trace_t* trace, int block_idx, int tag) {
 	int count = 0;
 
@@ -284,8 +276,6 @@
 	return count;
 }
 
-=======
->>>>>>> ee690248
 ///////////////////////////////////////////////////////////////////////////////
 
 TcuUnit::TcuUnit(const SimContext& ctx, Core* core) 
