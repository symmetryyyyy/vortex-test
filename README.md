--- conflicted
+++ resolved
@@ -45,21 +45,20 @@
 - [Yosys](https://github.com/YosysHQ/yosys)
 - [Sv2v](https://github.com/zachjs/sv2v)
 ### Install development tools
-<<<<<<< HEAD
-```
-    sudo apt-get install build-essential
-    sudo apt-get install binutils
-    sudo apt-get install python
-    sudo apt-get install uuid-dev
-    sudo apt-get install git
+```sh
+sudo apt-get install build-essential
+sudo apt-get install binutils
+sudo apt-get install python
+sudo apt-get install uuid-dev
+sudo apt-get install git
 ```
 ### Install Vortex codebase
+```sh
+	git clone --depth=1 --recursive https://github.com/vortexgpgpu/vortex.git
+	cd vortex
 ```
-    git clone --depth=1 --recursive https://github.com/vortexgpgpu/vortex.git -b vortex_vm
-    cd vortex
-```
-
 ### Configure your build folder
+```sh
     # 
     # By default, the toolchain default install location is the /opt folder and can be overridden by setting --tooldir.
     # This is the example for volvo server
@@ -71,47 +70,19 @@
     ../configure --xlen=32 --tooldir=/software/vortex-toolchain-2024-2024-08-09 --prefix=$OUT_DIR
     # Run the following instead to enable virtual memory feature in compilation
     ../configure --xlen=32 --tooldir=/software/vortex-toolchain-2024-2024-08-09 --prefix=$OUT_DIR --vm_enable=1
-
+```
 ### Install prebuilt toolchain
     # We will use the precomipled tools in volvo toolchanin directory
 ### set environment variables
+```sh
     # should always run before using the toolchain!
     source ./ci/toolchain_env.sh
-### Building Vortex
-    make -s
-=======
-```sh
-sudo apt-get install build-essential
-sudo apt-get install binutils
-sudo apt-get install python
-sudo apt-get install uuid-dev
-sudo apt-get install git
-```
-### Install Vortex codebase
-```sh
-git clone --depth=1 --recursive https://github.com/vortexgpgpu/vortex.git
-cd vortex
-```
-### Configure your build folder
-```sh
-mkdir build
-cd build
-../configure --xlen=32 --tooldir=$HOME/tools
-```
-### Install prebuilt toolchain
-```sh
-./ci/toolchain_install.sh --all
-```
-### Set environment variables
-```sh
-# should always run before using the toolchain!
-source ./ci/toolchain_env.sh
 ```
 ### Building Vortex
 ```sh
 make -s
 ```
->>>>>>> 6c607d32
+
 ### Quick demo running vecadd OpenCL kernel on 2 cores
 ```sh
 ./ci/blackbox.sh --cores=2 --app=vecadd
