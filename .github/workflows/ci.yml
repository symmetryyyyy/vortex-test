--- conflicted
+++ resolved
@@ -106,11 +106,7 @@
           make tests -s > /dev/null
 
       - name: Upload Build Artifact
-<<<<<<< HEAD
-        uses: actions/upload-artifact@v3
-=======
         uses: actions/upload-artifact@v4
->>>>>>> b5f541b8
         with:
           name: build-${{ matrix.xlen }}
           path: build${{ matrix.xlen }}
@@ -121,11 +117,7 @@
     strategy:
       fail-fast: false
       matrix:
-<<<<<<< HEAD
-        name: [regression, opencl, cache, config1, config2, debug, scope, stress, synthesis]
-=======
-        name: [regression, opencl, cache, config1, config2, debug, stress, vm]
->>>>>>> b5f541b8
+        name: [regression, opencl, cache, config1, config2, debug, scope, stress, synthesis, vm ]
         xlen: [32, 64]
 
     steps:
@@ -155,11 +147,7 @@
             ${{ runner.os }}-thirdparty-
 
       - name: Download Build Artifact
-<<<<<<< HEAD
-        uses: actions/download-artifact@v3
-=======
         uses: actions/download-artifact@v4
->>>>>>> b5f541b8
         with:
           name: build-${{ matrix.xlen }}
           path: build${{ matrix.xlen }}
