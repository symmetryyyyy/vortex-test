# Copyright © 2019-2023
#
# Licensed under the Apache License, Version 2.0 (the "License");
# you may not use this file except in compliance with the License.
# You may obtain a copy of the License at
# http://www.apache.org/licenses/LICENSE-2.0
#
# Unless required by applicable law or agreed to in writing, software
# distributed under the License is distributed on an "AS IS" BASIS,
# WITHOUT WARRANTIES OR CONDITIONS OF ANY KIND, either express or implied.
# See the License for the specific language governing permissions and
# limitations under the License.

name: CI

on: [push, pull_request]

jobs:
  setup:
    runs-on: ubuntu-22.04

    steps:
      - name: Checkout code
        uses: actions/checkout@v4
        with:
          submodules: recursive

      - name: Cache Toolchain Directory
        id: cache-toolchain
<<<<<<< HEAD
        uses: actions/cache@v3
=======
        uses: actions/cache@v4
>>>>>>> 332e8eea
        with:
          path: tools
          key: ${{ runner.os }}-toolchain-v0.1
          restore-keys: |
            ${{ runner.os }}-toolchain-

      - name: Cache Third Party Directory
        id: cache-thirdparty
<<<<<<< HEAD
        uses: actions/cache@v3
=======
        uses: actions/cache@v4
>>>>>>> 332e8eea
        with:
          path: third_party
          key: ${{ runner.os }}-thirdparty-v0.1
          restore-keys: |
            ${{ runner.os }}-thirdparty-

      - name: Install Dependencies
        if: steps.cache-toolchain.outputs.cache-hit != 'true' || steps.cache-thirdparty.outputs.cache-hit != 'true'
        run: |
          sudo bash ./ci/install_dependencies.sh

      - name: Setup Toolchain
        if: steps.cache-toolchain.outputs.cache-hit != 'true'
        run: |
          TOOLDIR=$PWD/tools
          mkdir -p build
          cd build
          ../configure --tooldir=$TOOLDIR
          ci/toolchain_install.sh --all

      - name: Setup Third Party
        if: steps.cache-thirdparty.outputs.cache-hit != 'true'
        run: |
          make -C third_party > /dev/null

  build:
    runs-on: ubuntu-22.04
    needs: setup
    strategy:
      matrix:
        xlen: [32, 64]

    steps:
      - name: Checkout code
        uses: actions/checkout@v4

      - name: Install Dependencies
        run: |
          sudo bash ./ci/install_dependencies.sh

      - name: Cache Toolchain Directory
        id: cache-toolchain
<<<<<<< HEAD
        uses: actions/cache@v3
=======
        uses: actions/cache@v4
>>>>>>> 332e8eea
        with:
          path: tools
          key: ${{ runner.os }}-toolchain-v0.1
          restore-keys: |
            ${{ runner.os }}-toolchain-

      - name: Cache Third Party Directory
        id: cache-thirdparty
<<<<<<< HEAD
        uses: actions/cache@v3
=======
        uses: actions/cache@v4
>>>>>>> 332e8eea
        with:
          path: third_party
          key: ${{ runner.os }}-thirdparty-v0.1
          restore-keys: |
            ${{ runner.os }}-thirdparty-

      - name: Run Build
        run: |
          TOOLDIR=$PWD/tools
          mkdir -p build${{ matrix.xlen }}
          cd build${{ matrix.xlen }}
          ../configure --tooldir=$TOOLDIR --xlen=${{ matrix.xlen }}
          source ci/toolchain_env.sh
          make software -s > /dev/null
          make tests -s > /dev/null

      - name: Upload Build Artifact
        uses: actions/upload-artifact@v4
        with:
          name: build-${{ matrix.xlen }}
          path: build${{ matrix.xlen }}

  tests:
    runs-on: ubuntu-22.04
    needs: build
    strategy:
      fail-fast: false
      matrix:
        name: [regression, opencl, cache, config1, config2, debug, scope, stress, synthesis, vm, vector, cupbop]
        xlen: [32, 64]

    steps:
      - name: Checkout code
        uses: actions/checkout@v4

      - name: Install Dependencies
        run: |
          sudo bash ./ci/install_dependencies.sh

      - name: Cache Toolchain Directory
        id: cache-toolchain
<<<<<<< HEAD
        uses: actions/cache@v3
=======
        uses: actions/cache@v4
>>>>>>> 332e8eea
        with:
          path: tools
          key: ${{ runner.os }}-toolchain-v0.1
          restore-keys: |
            ${{ runner.os }}-toolchain-

      - name: Cache Third Party Directory
        id: cache-thirdparty
<<<<<<< HEAD
        uses: actions/cache@v3
=======
        uses: actions/cache@v4
>>>>>>> 332e8eea
        with:
          path: third_party
          key: ${{ runner.os }}-thirdparty-v0.1
          restore-keys: |
            ${{ runner.os }}-thirdparty-

      - name: Download Build Artifact
        uses: actions/download-artifact@v4
        with:
          name: build-${{ matrix.xlen }}
          path: build${{ matrix.xlen }}

      - name: Run tests
        run: |
          cd build${{ matrix.xlen }}
          source ci/toolchain_env.sh
          chmod -R +x . # Ensure all files have executable permissions
          if [ "${{ matrix.name }}" == "regression" ]; then
            ./ci/regression.sh --unittest
            ./ci/regression.sh --isa
            ./ci/regression.sh --kernel
            ./ci/regression.sh --regression
          else
            ./ci/regression.sh --${{ matrix.name }}
          fi

  complete:
    runs-on: ubuntu-22.04
    needs: tests

    steps:
      - name: Check Completion
        run: echo "All matrix jobs passed"<|MERGE_RESOLUTION|>--- conflicted
+++ resolved
@@ -27,11 +27,7 @@
 
       - name: Cache Toolchain Directory
         id: cache-toolchain
-<<<<<<< HEAD
-        uses: actions/cache@v3
-=======
         uses: actions/cache@v4
->>>>>>> 332e8eea
         with:
           path: tools
           key: ${{ runner.os }}-toolchain-v0.1
@@ -40,11 +36,7 @@
 
       - name: Cache Third Party Directory
         id: cache-thirdparty
-<<<<<<< HEAD
-        uses: actions/cache@v3
-=======
         uses: actions/cache@v4
->>>>>>> 332e8eea
         with:
           path: third_party
           key: ${{ runner.os }}-thirdparty-v0.1
@@ -87,11 +79,7 @@
 
       - name: Cache Toolchain Directory
         id: cache-toolchain
-<<<<<<< HEAD
-        uses: actions/cache@v3
-=======
         uses: actions/cache@v4
->>>>>>> 332e8eea
         with:
           path: tools
           key: ${{ runner.os }}-toolchain-v0.1
@@ -100,11 +88,7 @@
 
       - name: Cache Third Party Directory
         id: cache-thirdparty
-<<<<<<< HEAD
-        uses: actions/cache@v3
-=======
         uses: actions/cache@v4
->>>>>>> 332e8eea
         with:
           path: third_party
           key: ${{ runner.os }}-thirdparty-v0.1
@@ -146,11 +130,7 @@
 
       - name: Cache Toolchain Directory
         id: cache-toolchain
-<<<<<<< HEAD
-        uses: actions/cache@v3
-=======
         uses: actions/cache@v4
->>>>>>> 332e8eea
         with:
           path: tools
           key: ${{ runner.os }}-toolchain-v0.1
@@ -159,11 +139,7 @@
 
       - name: Cache Third Party Directory
         id: cache-thirdparty
-<<<<<<< HEAD
-        uses: actions/cache@v3
-=======
         uses: actions/cache@v4
->>>>>>> 332e8eea
         with:
           path: third_party
           key: ${{ runner.os }}-thirdparty-v0.1
