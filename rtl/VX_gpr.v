--- conflicted
+++ resolved
@@ -15,26 +15,26 @@
 
 	assign write_enable = valid_write_request && ((VX_writeback_inter.wb != 0) && (VX_writeback_inter.rd != 5'h0));
 	
-<<<<<<< HEAD
+// <<<<<<< HEAD
 
 
 			// always @(*) begin
 			// 	if(write_enable) $display("Writing to %d: %d = %h",VX_writeback_inter.wb_warp_num, VX_writeback_inter.rd, VX_writeback_inter.write_data[0][31:0]);
 			// end
 
-	byte_enabled_simple_dual_port_ram first_ram(
-		.we    (write_enable),
-		.clk   (clk),
-		.waddr (VX_writeback_inter.rd),
-		.raddr1(VX_gpr_read.rs1),
-		.raddr2(VX_gpr_read.rs2),
-		.be    (VX_writeback_inter.wb_valid),
-		.wdata (VX_writeback_inter.write_data),
-		.q1    (out_a_reg_data),
-		.q2    (out_b_reg_data)
-	);
+	// byte_enabled_simple_dual_port_ram first_ram(
+	// 	.we    (write_enable),
+	// 	.clk   (clk),
+	// 	.waddr (VX_writeback_inter.rd),
+	// 	.raddr1(VX_gpr_read.rs1),
+	// 	.raddr2(VX_gpr_read.rs2),
+	// 	.be    (VX_writeback_inter.wb_valid),
+	// 	.wdata (VX_writeback_inter.write_data),
+	// 	.q1    (out_a_reg_data),
+	// 	.q2    (out_b_reg_data)
+	// );
 
-=======
+// =======
 	// byte_enabled_simple_dual_port_ram first_ram(
 		// .we    (write_enable),
 		// .clk   (clk),
@@ -129,7 +129,7 @@
          .SEB(1'b0),
          .COLLDISN(1'b1)
    );
->>>>>>> 5680b997
+// >>>>>>> 5680b997b599ce2900997cab976681fe3881e880
 
 
 
