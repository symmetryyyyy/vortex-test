--- conflicted
+++ resolved
@@ -48,11 +48,6 @@
 		.dfqq_full                  (dfqq_full)
 		);
 
-<<<<<<< HEAD
-=======
-
-	wire                               dwb_valid;
->>>>>>> 457e8644
 	wire[`vx_clog2(`NUMBER_BANKS)-1:0] dwb_bank;
 	wire[`NUMBER_BANKS-1:0]            use_wb_valid = per_bank_dram_wb_req | per_bank_dram_because_of_snp;
 	VX_generic_priority_encoder #(.N(`NUMBER_BANKS)) VX_sel_dwb(
