--- conflicted
+++ resolved
@@ -117,13 +117,7 @@
 `define MIN(x, y)   (((x) < (y)) ? (x) : (y))
 `define MAX(x, y)   (((x) > (y)) ? (x) : (y))
 
-<<<<<<< HEAD
-`define UP(x)       (((x) > 0) ? x : 1)
-
-`define SAFE_RNG(h, l) `MAX(h,l) : l
-=======
 `define UP(x)       (((x) > 0) ? (x) : 1)
->>>>>>> e2b5799a
 
 `define RTRIM(x, s) x[$bits(x)-1:($bits(x)-s)]
 
