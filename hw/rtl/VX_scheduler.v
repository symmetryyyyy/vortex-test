`include "VX_define.vh"

module VX_scheduler (
    input wire              clk,
    input wire              reset,
    input wire              memory_delay,
    input wire              exec_delay,
    input wire              gpr_stage_delay,
    VX_frE_to_bckE_req_if   bckE_req_if,
    VX_wb_if                writeback_if,

    output wire schedule_delay,
    output wire is_empty    
);
    reg[31:0] count_valid;

    assign is_empty = count_valid == 0;

    reg[31:0][`NUM_THREADS-1:0] rename_table[`NUM_WARPS-1:0];

    wire valid_wb  = (writeback_if.wb != 0) && (|writeback_if.wb_valid) && (writeback_if.rd != 0);
    wire wb_inc    = (bckE_req_if.wb != 0) && (bckE_req_if.rd != 0);

    wire rs1_rename = rename_table[bckE_req_if.warp_num][bckE_req_if.rs1] != 0;
    wire rs2_rename = rename_table[bckE_req_if.warp_num][bckE_req_if.rs2] != 0;
    wire rd_rename  = rename_table[bckE_req_if.warp_num][bckE_req_if.rd ] != 0;

    wire is_store = (bckE_req_if.mem_write != `NO_MEM_WRITE);
    wire is_load  = (bckE_req_if.mem_read  != `NO_MEM_READ);

    // classify our next instruction.
    wire is_mem  = is_store || is_load;
    wire is_gpu  = (bckE_req_if.is_wspawn || bckE_req_if.is_tmc || bckE_req_if.is_barrier || bckE_req_if.is_split);
    wire is_csr  = bckE_req_if.is_csr;
    wire is_exec = !is_mem && !is_gpu && !is_csr;

    wire using_rs2       = (bckE_req_if.rs2_src == `RS2_REG) || is_store || bckE_req_if.is_barrier || bckE_req_if.is_wspawn;

    wire rs1_rename_qual = ((rs1_rename) && (bckE_req_if.rs1 != 0));
    wire rs2_rename_qual = ((rs2_rename) && (bckE_req_if.rs2 != 0 && using_rs2));
    wire  rd_rename_qual = ((rd_rename ) && (bckE_req_if.rd  != 0));

    wire rename_valid = rs1_rename_qual || rs2_rename_qual || rd_rename_qual;

    assign schedule_delay = ((rename_valid) && (|bckE_req_if.valid))
                         || (memory_delay && is_mem)
                         || (gpr_stage_delay && (is_mem || is_exec))
                         || (exec_delay && is_exec);

    integer i, w;
<<<<<<< HEAD
    
    always @(posedge clk) begin
=======
>>>>>>> 43d8922f

    always @(posedge clk) begin
        if (reset) begin
            for (w = 0; w < `NUM_WARPS; w=w+1) begin
                for (i = 0; i < 32; i = i + 1) begin
                     rename_table[w][i] <= 0;
                end
            end
        end else begin
            if (valid_wb) begin
                rename_table[writeback_if.wb_warp_num][writeback_if.rd] <= rename_table[writeback_if.wb_warp_num][writeback_if.rd] & (~writeback_if.wb_valid);
            end

            if (!schedule_delay && wb_inc) begin
                rename_table[bckE_req_if.warp_num][bckE_req_if.rd] <= bckE_req_if.valid;
            end
        
            if (valid_wb 
             && (0 == (rename_table[writeback_if.wb_warp_num][writeback_if.rd] & ~writeback_if.wb_valid))) begin
                   count_valid <= count_valid - 1;
            end

            if (!schedule_delay && wb_inc) begin
                count_valid <= count_valid + 1;
            end
        end
    end

endmodule<|MERGE_RESOLUTION|>--- conflicted
+++ resolved
@@ -48,12 +48,7 @@
                          || (exec_delay && is_exec);
 
     integer i, w;
-<<<<<<< HEAD
     
-    always @(posedge clk) begin
-=======
->>>>>>> 43d8922f
-
     always @(posedge clk) begin
         if (reset) begin
             for (w = 0; w < `NUM_WARPS; w=w+1) begin
